<<<<<<< HEAD
use std::collections::HashMap;
=======
use std::fmt::Debug;
>>>>>>> a1ea20c7
use std::convert::TryFrom;
use std::fmt::Debug;
use std::io::{Read, Seek, SeekFrom};
use std::path::{Path, PathBuf};
use std::rc::Rc;

use byteorder::{BigEndian, ReadBytesExt};

use nom::Parser;
use nom::{
    branch::alt,
    bytes::streaming::{tag, take},
    combinator::{map_res, verify},
    multi::many_m_n,
    number::streaming::{be_f32, be_f64, be_i16, be_i32, be_i64, be_i8, be_u32, be_u8},
};

use crate::{
    data_set::DimensionSize,
    error::parse_header_error::{NomError, ParseHeaderError, ParseHeaderErrorKind},
    error::ReadError,
    io::{compute_padding_size, Offset, ABSENT_TAG, ATTRIBUTE_TAG, DIMENSION_TAG, VARIABLE_TAG},
    DataSet, DataType, DataVector, Dimension, Variable, Version,
};

pub trait SeekRead: Seek + Read {}
impl<T: Seek + Read> SeekRead for T {}

<<<<<<< HEAD
impl Debug for dyn SeekRead {
    fn fmt(&self, f: &mut std::fmt::Formatter<'_>) -> Result<(), std::fmt::Error> {
=======
impl Debug for dyn SeekRead
{
    fn fmt(&self, f: &mut std::fmt::Formatter<'_>) -> Result<(), std::fmt::Error>
    {
>>>>>>> a1ea20c7
        write!(f, "{:p}", self)
    }
}

/// Allows to read NetCDF-3 files (the *classic* and the *64-bit offset* versions).
///
/// # Example
///
/// ```
/// use std::collections::HashMap;
/// use netcdf3::{FileReader, DataSet, DataVector, DataType, Version, DimensionType};
///
/// const LATITUDE_DIM_NAME: &str = "latitude";
/// const LATITUDE_VAR_NAME: &str = LATITUDE_DIM_NAME;
/// const LATITUDE_VAR_DATA: [f32; 3] = [0.0, 0.5, 1.0];
/// const LATITUDE_VAR_LEN: usize = LATITUDE_VAR_DATA.len();
///
/// const LONGITUDE_DIM_NAME: &str = "longitude";
/// const LONGITUDE_VAR_NAME: &str = LONGITUDE_DIM_NAME;
/// const LONGITUDE_VAR_DATA: [f32; 5] = [0.0, 0.5, 1.0, 1.5, 2.0];
/// const LONGITUDE_VAR_LEN: usize = LONGITUDE_VAR_DATA.len();
///
/// const TIME_DIM_NAME: &str = "time";
/// const TIME_VAR_NAME: &str = TIME_DIM_NAME;
/// const TIME_VAR_DATA: [f32; 2] = [438_300.0, 438_324.0];
/// const TIME_VAR_LEN: usize = TIME_VAR_DATA.len();
///
/// const TEMP_I8_VAR_NAME: &str = "temperature_i8";
/// const TEMP_I8_VAR_DATA: [i8; 30] = [0, 1, 2, 3, 4, 5, 6, 7, 8, 9, 10, 11, 12, 13, 14, 15, 16, 17, 18, 19, 20, 21, 22, 23, 24, 25, 26, 27, 28, 29];
/// const TEMP_I8_VAR_LEN: usize = TEMP_I8_VAR_DATA.len();
///
/// const TEMP_U8_VAR_NAME: &str = "temperature_u8";
/// const TEMP_U8_VAR_DATA: [u8; 30] = [0, 1, 2, 3, 4, 5, 6, 7, 8, 9, 10, 11, 12, 13, 14, 15, 16, 17, 18, 19, 20, 21, 22, 23, 24, 25, 26, 27, 28, 29];
/// const TEMP_U8_VAR_LEN: usize = TEMP_U8_VAR_DATA.len();
///
/// const TEMP_I16_VAR_NAME: &str = "temperature_i16";
/// const TEMP_I16_VAR_DATA: [i16; 30] = [0, 1, 2, 3, 4, 5, 6, 7, 8, 9, 10, 11, 12, 13, 14, 15, 16, 17, 18, 19, 20, 21, 22, 23, 24, 25, 26, 27, 28, 29];
/// const TEMP_I16_VAR_LEN: usize = TEMP_I16_VAR_DATA.len();
///
/// const TEMP_I32_VAR_NAME: &str = "temperature_i32";
/// const TEMP_I32_VAR_DATA: [i32; 30] = [0, 1, 2, 3, 4, 5, 6, 7, 8, 9, 10, 11, 12, 13, 14, 15, 16, 17, 18, 19, 20, 21, 22, 23, 24, 25, 26, 27, 28, 29];
/// const TEMP_I32_VAR_LEN: usize = TEMP_I32_VAR_DATA.len();
///
/// const TEMP_F32_VAR_NAME: &str = "temperature_f32";
/// const TEMP_F32_VAR_DATA: [f32; 30] = [0., 1., 2., 3., 4., 5., 6., 7., 8., 9., 10., 11., 12., 13., 14., 15., 16., 17., 18., 19., 20., 21., 22., 23., 24., 25., 26., 27., 28., 29.];
/// const TEMP_F32_VAR_LEN: usize = TEMP_F32_VAR_DATA.len();
///
/// const TEMP_F64_VAR_NAME: &str = "temperature_f64";
/// const TEMP_F64_VAR_DATA: [f64; 30] = [0., 1., 2., 3., 4., 5., 6., 7., 8., 9., 10., 11., 12., 13., 14., 15., 16., 17., 18., 19., 20., 21., 22., 23., 24., 25., 26., 27., 28., 29.];
/// const TEMP_F64_VAR_LEN: usize = TEMP_F64_VAR_DATA.len();
///
/// // ...
/// # use copy_to_tmp_file::{
/// #     copy_bytes_to_tmp_file,
/// #     NC3_CLASSIC_FILE_NAME, NC3_CLASSIC_FILE_BYTES,
/// # };
/// #
/// # // Copy bytes to an temporary file
/// # let (tmp_dir, input_file_path) = copy_bytes_to_tmp_file(NC3_CLASSIC_FILE_BYTES, NC3_CLASSIC_FILE_NAME);
///
/// // Open the file and read the header
/// // ---------------------------------
/// let mut file_reader: FileReader = FileReader::open(input_file_path).unwrap();
///
/// let data_set: &DataSet = file_reader.data_set();
///
/// // Get the NetCDf-3 version
/// // ------------------------
/// assert_eq!(Version::Classic,                    file_reader.version());
///
/// // Get the global attributes
/// // --------------------------
/// assert_eq!(2,                                   data_set.num_global_attrs());
/// assert_eq!("Example of NETCDF3_CLASSIC file",   data_set.get_global_attr_as_string("title").unwrap());
/// assert_eq!("CF-1.8",                            data_set.get_global_attr_as_string("Conventions").unwrap());
///
/// // Get the dimensions
/// // ------------------
/// assert_eq!(3,                                   data_set.num_dims());
///
/// assert_eq!(true,                                data_set.has_dim(LATITUDE_DIM_NAME));
/// assert_eq!(Some(LATITUDE_VAR_LEN),              data_set.dim_size(LATITUDE_DIM_NAME));
/// assert_eq!(Some(DimensionType::FixedSize),      data_set.dim_type(LATITUDE_DIM_NAME));
///
/// assert_eq!(true,                                data_set.has_dim(LONGITUDE_DIM_NAME));
/// assert_eq!(Some(LONGITUDE_VAR_LEN),             data_set.dim_size(LONGITUDE_DIM_NAME));
/// assert_eq!(Some(DimensionType::FixedSize),      data_set.dim_type(LONGITUDE_DIM_NAME));
///
/// assert_eq!(true,                                data_set.has_dim(TIME_DIM_NAME));
/// assert_eq!(Some(TIME_VAR_LEN),                  data_set.dim_size(TIME_DIM_NAME));
/// assert_eq!(Some(DimensionType::UnlimitedSize),  data_set.dim_type(TIME_DIM_NAME));
///
/// // Get the variable definitions
/// // ----------------------------
/// assert_eq!(9,                                   data_set.num_vars());
///
/// assert_eq!(true,                                data_set.has_var(LATITUDE_VAR_NAME));
/// assert_eq!(Some(DataType::F32),                 data_set.var_data_type(LATITUDE_VAR_NAME));
/// assert_eq!(Some(false),                         data_set.is_record_var(LATITUDE_VAR_NAME));
/// assert_eq!(Some(LATITUDE_VAR_LEN),              data_set.var_len(LATITUDE_VAR_NAME));
///
/// // ..
///
/// // Get the variable attributes
/// // ---------------------------
/// assert_eq!(Some(4),                             data_set.num_var_attrs(LATITUDE_VAR_NAME));
/// assert_eq!("latitude",                          data_set.get_var_attr_as_string(LATITUDE_VAR_NAME, "standard_name").unwrap());
/// assert_eq!("LATITUDE",                          data_set.get_var_attr_as_string(LATITUDE_VAR_NAME, "long_name").unwrap());
/// assert_eq!("degrees_north",                     data_set.get_var_attr_as_string(LATITUDE_VAR_NAME, "units").unwrap());
/// assert_eq!("Y",                                 data_set.get_var_attr_as_string(LATITUDE_VAR_NAME, "axis").unwrap());
///
/// assert_eq!(Some(3),                             data_set.num_var_attrs(TEMP_F32_VAR_NAME));
/// assert_eq!("air_temperature",                   data_set.get_var_attr_as_string(TEMP_F32_VAR_NAME, "standard_name").unwrap());
/// assert_eq!("TEMPERATURE",                       data_set.get_var_attr_as_string(TEMP_F32_VAR_NAME, "long_name").unwrap());
/// assert_eq!("Celsius",                           data_set.get_var_attr_as_string(TEMP_F32_VAR_NAME, "units").unwrap());
///
/// // ...
///
/// // Read all the variables
/// // ----------------------
/// let variables: HashMap<String, DataVector> = file_reader.read_all_vars().unwrap();
/// let data_set: &DataSet = file_reader.data_set();
/// assert_eq!(9,                                   variables.len());
///
///
/// assert_eq!(true,                                variables.contains_key(LATITUDE_VAR_NAME));
/// assert_eq!(DataType::F32,                       variables[LATITUDE_VAR_NAME].data_type());
/// assert_eq!(Some(&LATITUDE_VAR_DATA[..]),        variables[LATITUDE_VAR_NAME].get_f32());
///
/// assert_eq!(true,                                variables.contains_key(LONGITUDE_VAR_NAME));
/// assert_eq!(DataType::F32,                       variables[LONGITUDE_VAR_NAME].data_type());
/// assert_eq!(Some(&LONGITUDE_VAR_DATA[..]),       variables[LONGITUDE_VAR_NAME].get_f32());
///
/// assert_eq!(true,                                variables.contains_key(TIME_VAR_NAME));
/// assert_eq!(DataType::F32,                       variables[TIME_VAR_NAME].data_type());
/// assert_eq!(Some(&TIME_VAR_DATA[..]),            variables[TIME_VAR_NAME].get_f32());
///
/// assert_eq!(true,                                variables.contains_key(TEMP_I8_VAR_NAME));
/// assert_eq!(DataType::I8,                        variables[TEMP_I8_VAR_NAME].data_type());
/// assert_eq!(Some(&TEMP_I8_VAR_DATA[..]),         variables[TEMP_I8_VAR_NAME].get_i8());
///
/// assert_eq!(true,                                variables.contains_key(TEMP_U8_VAR_NAME));
/// assert_eq!(DataType::U8,                        variables[TEMP_U8_VAR_NAME].data_type());
/// assert_eq!(Some(&TEMP_U8_VAR_DATA[..]),         variables[TEMP_U8_VAR_NAME].get_u8());
///
/// assert_eq!(true,                                variables.contains_key(TEMP_I16_VAR_NAME));
/// assert_eq!(DataType::I16,                       variables[TEMP_I16_VAR_NAME].data_type());
/// assert_eq!(Some(&TEMP_I16_VAR_DATA[..]),        variables[TEMP_I16_VAR_NAME].get_i16());
///
/// assert_eq!(true,                                variables.contains_key(TEMP_I32_VAR_NAME));
/// assert_eq!(DataType::I32,                       variables[TEMP_I32_VAR_NAME].data_type());
/// assert_eq!(Some(&TEMP_I32_VAR_DATA[..]),        variables[TEMP_I32_VAR_NAME].get_i32());
///
/// assert_eq!(true,                                variables.contains_key(TEMP_F32_VAR_NAME));
/// assert_eq!(DataType::F32,                       variables[TEMP_F32_VAR_NAME].data_type());
/// assert_eq!(Some(&TEMP_F32_VAR_DATA[..]),        variables[TEMP_F32_VAR_NAME].get_f32());
///
/// assert_eq!(true,                                variables.contains_key(TEMP_F64_VAR_NAME));
/// assert_eq!(DataType::F64,                       variables[TEMP_F64_VAR_NAME].data_type());
/// assert_eq!(Some(&TEMP_F64_VAR_DATA[..]),        variables[TEMP_F64_VAR_NAME].get_f64());
/// // ...
/// # tmp_dir.close();
/// ```
#[derive(Debug)]
pub struct FileReader {
    data_set: DataSet,
    version: Version,
    input_file_path: PathBuf,
    input_file: Box<dyn SeekRead>,
<<<<<<< HEAD
    vars_info: Vec<VariableParsedMetadata>,
=======
    vars_info: Vec<VariableParsedMetadata>
>>>>>>> a1ea20c7
}

macro_rules! impl_read_typed_var {
    ($func_name:ident, $prim_type:ty, $data_type:path, $data_vector:path) => {
        /// Reads the typed variable and returns its values into a typed `Vec`.
        pub fn $func_name(&mut self, var_name: &str) -> Result<Vec<$prim_type>, ReadError> {
            let (_var_index, var): (usize, &Variable) = self
                .data_set
                .find_var_from_name(var_name)
                .map_err(|_err| ReadError::VariableNotDefined(String::from(var_name)))?;
            if var.data_type != $data_type {
                return Err(ReadError::VariableMismatchDataType {
                    var_name: String::from(var_name),
                    req: var.data_type.clone(),
                    get: $data_type,
                });
            }
            let data_vec: DataVector = self.read_var(var_name)?;
            match data_vec {
                $data_vector(data) => return Ok(data),
                _ => return Err(ReadError::Unexpected), // previously checked
            }
        }
    };
}

macro_rules! impl_read_typed_record {
    ($func_name:ident, $prim_type:ty, $data_type:path, $data_vector:path) => {
        /// Reads the typed records and returns its values into a typed`Vec`.
        pub fn $func_name(
            &mut self,
            var_name: &str,
            record_index: usize,
        ) -> Result<Vec<$prim_type>, ReadError> {
            let (_var_index, var): (usize, &Variable) = self
                .data_set
                .find_var_from_name(var_name)
                .map_err(|_err| ReadError::VariableNotDefined(String::from(var_name)))?;
            if var.data_type != $data_type {
                return Err(ReadError::VariableMismatchDataType {
                    var_name: String::from(var_name),
                    req: var.data_type.clone(),
                    get: $data_type,
                });
            }
            let data_vec: DataVector = self.read_record(var_name, record_index)?;
            match data_vec {
                $data_vector(data) => return Ok(data),
                _ => return Err(ReadError::Unexpected), // previously checked
            };
        }
    };
}

impl FileReader {
    /// Returns the data set managed by the reader.
    pub fn data_set(&self) -> &DataSet {
        &self.data_set
    }

    pub fn version(&self) -> Version {
        self.version.clone()
    }

    /// Returns the data set managed by the reader.
    pub fn file_path(&self) -> &std::path::Path {
        &self.input_file_path
    }

    pub fn open_seek_read(
        input_file_name: &str,
        mut input_file: Box<dyn SeekRead>,
    ) -> Result<Self, ReadError> {
        let input_file_path: PathBuf = PathBuf::from(input_file_name);

        // determine length as in use https://doc.rust-lang.org/stable/src/std/io/mod.rs.html#1871-1882
        let pos = input_file.stream_position()?;
        let len = input_file.seek(SeekFrom::End(0))?;
        if pos != len {
            input_file.seek(SeekFrom::Start(pos))?;
        }

        Self::read_header(input_file_path, input_file, len)
    }

    pub fn open_seek_read(input_file_name: &str, mut input_file: Box<dyn SeekRead>) -> Result<Self, ReadError>
    {
        let input_file_path: PathBuf = PathBuf::from(input_file_name);

        // determine length as in use https://doc.rust-lang.org/stable/src/std/io/mod.rs.html#1871-1882
        let pos = input_file.stream_position()?;
        let len = input_file.seek(SeekFrom::End(0))?;
        if pos != len {
            input_file.seek(SeekFrom::Start(pos))?;
        }

        Self::read_header(input_file_path, input_file, len)
    }

    /// Opens the file and parses the header of the NetCDF-3.
<<<<<<< HEAD
    pub fn open<P: AsRef<Path>>(input_file_path: P) -> Result<Self, ReadError> {
=======
    pub fn open<P: AsRef<Path>>(input_file_path: P) -> Result<Self, ReadError>
    {
>>>>>>> a1ea20c7
        let input_file_path: PathBuf = {
            let mut path = PathBuf::new();
            path.push(input_file_path);
            path
        };
        let input_file: Box<dyn SeekRead> = Box::new(std::fs::File::open(input_file_path.clone())?);
<<<<<<< HEAD
        let file_size = std::fs::metadata(&input_file_path)?.len();

        Self::read_header(input_file_path, input_file, file_size)
    }

    /// Opens the file and parses the header of the NetCDF-3.
    fn read_header(
        input_file_path: PathBuf,
        mut input_file: Box<dyn SeekRead>,
        file_size: u64,
    ) -> Result<Self, ReadError> {
        const BUFFER_SIZE: usize = 1024;

=======
        let file_size = std::fs::metadata(&input_file_path)?.len(); 

        Self::read_header(input_file_path, input_file, file_size)
    }
    
    /// Opens the file and parses the header of the NetCDF-3.
    fn read_header(input_file_path: PathBuf, mut input_file: Box<dyn SeekRead>, file_size: u64) -> Result<Self, ReadError>
    {
        const BUFFER_SIZE: usize = 1024;
        
>>>>>>> a1ea20c7
        // Parse the header
        let (data_set, version, vars_info): (DataSet, Version, Vec<VariableParsedMetadata>) = {
            let mut buffer: Vec<u8> = vec![];
            let (data_set, version, vars_info): (DataSet, Version, Vec<VariableParsedMetadata>);
            loop {
                // Load bytes
                let old_buf_start: usize = buffer.len();
<<<<<<< HEAD
                let new_buf_size: usize =
                    std::cmp::min((buffer.len() + BUFFER_SIZE) as u64, file_size) as usize;
=======
                let new_buf_size: usize = std::cmp::min((buffer.len() + BUFFER_SIZE) as u64, file_size) as usize;
>>>>>>> a1ea20c7
                let start: &usize = &old_buf_start;
                let end: &usize = &new_buf_size;
                buffer.resize(new_buf_size, 0_u8);
                let _num_of_bytes = input_file.read(&mut buffer[*start..*end])?;

<<<<<<< HEAD
                // TODO: do not cast file_size to usize, instead make parse_header() work with u64
                let parsing_result: Result<
                    (DataSet, Version, Vec<VariableParsedMetadata>),
                    ReadError,
                > = FileReader::parse_header(&buffer, file_size as usize);
=======
                let parsing_result: Result<(DataSet, Version, Vec<VariableParsedMetadata>), ReadError>;
                // TODO: do not cast file_size to usize, instead make parse_header() work with u64
                parsing_result = FileReader::parse_header(&buffer, file_size as usize);
>>>>>>> a1ea20c7
                match parsing_result {
                    Ok((data_set_2, version_2, vars_info_2)) => {
                        data_set = data_set_2;
                        version = version_2;
                        vars_info = vars_info_2;
                        break;
                    }
                    Err(read_err) => {
                        if read_err.header_is_incomplete() {
                            let buf_size: u64 = buffer.len() as u64;
                            if buf_size < file_size {
                                // nothing to do
                            } else {
                                return Err(read_err);
                            }
                        } else {
                            return Err(read_err);
                        }
                    }
                }
            }
            (data_set, version, vars_info)
        };

        // Return the result
        Ok(FileReader {
            data_set,
            version,
            input_file_path,
            input_file,
            vars_info, // convert the list of tuples to a map
        })
    }

    /// Closes the file and releases the data set and the file version.
    pub fn close(self) -> (DataSet, Version) {
        (self.data_set, self.version)
    }

    /// Allows to read all variable data easily.
    ///
    /// Also see an example [here](struct.FileReader.html#example).
    pub fn read_all_vars(&mut self) -> Result<HashMap<String, DataVector>, ReadError> {
        let var_names: Vec<String> = self.data_set.get_var_names();
        var_names
            .into_iter()
            .map(|var_name: String| {
                let var_data: DataVector = self.read_var(&var_name)?;
                Ok((var_name, var_data))
            })
            .collect()
    }

    /// Reads the typed variable and returns its values into `Vec`.
    ///
    /// # Example
    ///
    /// ```
    /// use netcdf3::{FileReader, DataSet, DataVector, DataType};
    ///
    /// const LATITUDE_VAR_NAME: &str = "latitude";
    /// const LATITUDE_VAR_DATA: [f32; 3] = [0.0, 0.5, 1.0];
    ///
    /// // ...
    /// # use copy_to_tmp_file::{
    /// #     copy_bytes_to_tmp_file,
    /// #     NC3_CLASSIC_FILE_NAME, NC3_CLASSIC_FILE_BYTES,
    /// # };
    /// #
    /// # // Copy bytes to an temporary file
    /// # let (tmp_dir, input_file_path) = copy_bytes_to_tmp_file(NC3_CLASSIC_FILE_BYTES, NC3_CLASSIC_FILE_NAME);
    ///
    /// let mut file_reader: FileReader = FileReader::open(input_file_path).unwrap();
    ///
    /// // Open the file
    /// // -------------
    /// assert_eq!(true,                    file_reader.data_set().has_var(LATITUDE_VAR_NAME));
    /// assert_eq!(Some(DataType::F32),     file_reader.data_set().var_data_type(LATITUDE_VAR_NAME));
    ///
    /// // Read the variable
    /// // -----------------
    /// // using the method `FileReader::read_var`
    /// {
    ///     let latitudes: DataVector = file_reader.read_var(LATITUDE_VAR_NAME).unwrap();
    ///     assert_eq!(DataType::F32,                           latitudes.data_type());
    ///
    ///     assert_eq!(None,                                    latitudes.get_i8());
    ///     assert_eq!(None,                                    latitudes.get_u8());
    ///     assert_eq!(None,                                    latitudes.get_i16());
    ///     assert_eq!(None,                                    latitudes.get_i32());
    ///     assert_eq!(Some(&LATITUDE_VAR_DATA[..]),            latitudes.get_f32());
    ///     assert_eq!(None,                                    latitudes.get_f64());
    /// }
    ///
    /// // using the method `FileReader::read_var_f32`
    /// {
    ///     let latitudes: Vec<f32> = file_reader.read_var_f32(LATITUDE_VAR_NAME).unwrap();
    ///     assert_eq!(&LATITUDE_VAR_DATA[..],                  &latitudes[..]);
    /// }
    /// ```
    pub fn read_var(&mut self, var_name: &str) -> Result<DataVector, ReadError> {
        let (_, var): (usize, &Variable) = self
            .data_set
            .find_var_from_name(var_name)
            .map_err(|_err| ReadError::VariableNotDefined(String::from(var_name)))?;
        let record_size: usize = self.data_set.record_size().unwrap_or(0);
        let num_records: usize = self.data_set.num_records().unwrap_or(0);
        let begin_offset: u64 = {
            let var_info: &VariableParsedMetadata =
                self.find_var_info(var_name).ok_or(ReadError::Unexpected)?;
            i64::from(var_info.begin_offset.clone()) as u64
        };
        let data_type: DataType = var.data_type();
        let chunk_len: usize = var.chunk_len();
        let padding_size: usize = {
            let num_bytes: usize = chunk_len * data_type.size_of();
            compute_padding_size(num_bytes)
        };
        let input = &mut self.input_file;
        input.seek(SeekFrom::Start(begin_offset))?;
        // memory allocation
        let mut data_vec = DataVector::new(data_type, var.len());
        if !var.is_record_var() {
            match data_vec {
                DataVector::I8(ref mut data) => input.read_i8_into(&mut data[..]),
                DataVector::U8(ref mut data) => input.read_exact(&mut data[..]),
                DataVector::I16(ref mut data) => input.read_i16_into::<BigEndian>(&mut data[..]),
                DataVector::I32(ref mut data) => input.read_i32_into::<BigEndian>(&mut data[..]),
                DataVector::F32(ref mut data) => input.read_f32_into::<BigEndian>(&mut data[..]),
                DataVector::F64(ref mut data) => input.read_f64_into::<BigEndian>(&mut data[..]),
            }?;
            if padding_size > 0 {
                input.seek(SeekFrom::Current(padding_size as i64))?;
            }
        } else {
            let chunk_size: usize = var.chunk_size();

            let offset_size: i64 = (record_size + padding_size - chunk_size) as i64;
            for i in 0_usize..num_records {
                // reader.seek(SeekFrom::)
                let start: usize = i * chunk_len;
                let end: usize = (i + 1) * chunk_len;
                match data_vec {
                    DataVector::I8(ref mut data) => input.read_i8_into(&mut data[start..end]),
                    DataVector::U8(ref mut data) => input.read_exact(&mut data[start..end]),
                    DataVector::I16(ref mut data) => {
                        input.read_i16_into::<BigEndian>(&mut data[start..end])
                    }
                    DataVector::I32(ref mut data) => {
                        input.read_i32_into::<BigEndian>(&mut data[start..end])
                    }
                    DataVector::F32(ref mut data) => {
                        input.read_f32_into::<BigEndian>(&mut data[start..end])
                    }
                    DataVector::F64(ref mut data) => {
                        input.read_f64_into::<BigEndian>(&mut data[start..end])
                    }
                }?;
                input.seek(SeekFrom::Current(offset_size))?;
            }
        }
        Ok(data_vec)
    }

    impl_read_typed_var!(read_var_i8, i8, DataType::I8, DataVector::I8);
    impl_read_typed_var!(read_var_u8, u8, DataType::U8, DataVector::U8);
    impl_read_typed_var!(read_var_i16, i16, DataType::I16, DataVector::I16);
    impl_read_typed_var!(read_var_i32, i32, DataType::I32, DataVector::I32);
    impl_read_typed_var!(read_var_f32, f32, DataType::F32, DataVector::F32);
    impl_read_typed_var!(read_var_f64, f64, DataType::F64, DataVector::F64);

    /// Reads the typed records and returns its values into a typed`Vec`.
    pub fn read_record(
        &mut self,
        var_name: &str,
        record_index: usize,
    ) -> Result<DataVector, ReadError> {
        let (_var_index, var): (usize, &Variable) = self
            .data_set
            .find_var_from_name(var_name)
            .map_err(|_err| ReadError::VariableNotDefined(String::from(var_name)))?;
        let num_records: usize = self.data_set.num_records().unwrap_or(1); // fixed-size variables haves exaclty one record
        if record_index >= num_records {
            return Err(ReadError::RecordIndexExceeded {
                index: record_index,
                num_records,
            });
        }

        // Compute the record offset from the start of the NetCDF3 file
        let var_info: &VariableParsedMetadata =
            self.find_var_info(var_name).ok_or(ReadError::Unexpected)?;
        let record_offset: u64 = (i64::from(var_info.begin_offset.clone()) as u64)
            + ((record_index * self.data_set.record_size().unwrap_or(0)) as u64);
        self.input_file.seek(SeekFrom::Start(record_offset))?;

        // Read the data
        let data_type: DataType = var.data_type();
        let mut data_vec: DataVector = DataVector::new(data_type, var.chunk_len());
        match data_vec {
            DataVector::I8(ref mut data) => self.input_file.read_i8_into(&mut data[..]),
            DataVector::U8(ref mut data) => self.input_file.read_exact(&mut data[..]),
            DataVector::I16(ref mut data) => {
                self.input_file.read_i16_into::<BigEndian>(&mut data[..])
            }
            DataVector::I32(ref mut data) => {
                self.input_file.read_i32_into::<BigEndian>(&mut data[..])
            }
            DataVector::F32(ref mut data) => {
                self.input_file.read_f32_into::<BigEndian>(&mut data[..])
            }
            DataVector::F64(ref mut data) => {
                self.input_file.read_f64_into::<BigEndian>(&mut data[..])
            }
        }?;
        Ok(data_vec)
    }

    impl_read_typed_record!(read_record_i8, i8, DataType::I8, DataVector::I8);
    impl_read_typed_record!(read_record_u8, u8, DataType::U8, DataVector::U8);
    impl_read_typed_record!(read_record_i16, i16, DataType::I16, DataVector::I16);
    impl_read_typed_record!(read_record_i32, i32, DataType::I32, DataVector::I32);
    impl_read_typed_record!(read_record_f32, f32, DataType::F32, DataVector::F32);
    impl_read_typed_record!(read_record_f64, f64, DataType::F64, DataVector::F64);

    /// Parses the NetCDF-3 header
    fn parse_header(
        input: &[u8],
        total_file_size: usize,
    ) -> Result<(DataSet, Version, Vec<VariableParsedMetadata>), ReadError> {
        // the magic word
        let (input, _): (&[u8], &[u8]) = FileReader::parse_magic_word(input)?;
        // the version number
        let (input, version): (&[u8], Version) = FileReader::parse_version(input)?;

        // the number of records
        let (input, num_records): (&[u8], Option<usize>) =
            FileReader::parse_as_usize_optional(input)?;
        let (input, dims_list): (&[u8], Vec<(String, usize)>) = FileReader::parse_dims_list(input)?;
        let (input, global_attrs_list): (&[u8], Vec<_>) = FileReader::parse_attrs_list(input)?;
        let (_input, var_info_list): (&[u8], Vec<VariableParsedMetadata>) =
            FileReader::parse_vars_list(input, version.clone())?;

        // Create a new dataset
        let mut data_set = DataSet::new();
        let (num_records, num_records_is_determinated): (usize, bool) = match num_records {
            Some(num_records) => (num_records, true),
            None => (0, false),
        };

        // Append it the dimensions
        for (dim_name, dim_size) in dims_list.into_iter() {
            if dim_size == 0 {
                data_set.set_unlimited_dim(dim_name, num_records)?;
            } else {
                data_set.add_fixed_dim(dim_name, dim_size)?;
            }
        }

        // Append ot the global attributes
        for (attr_name, attr_data) in global_attrs_list.into_iter() {
            use DataVector::*;
            match attr_data {
                I8(data) => {
                    data_set.add_global_attr_i8(&attr_name, data)?;
                }
                U8(data) => {
                    data_set.add_global_attr_u8(&attr_name, data)?;
                }
                I16(data) => {
                    data_set.add_global_attr_i16(&attr_name, data)?;
                }
                I32(data) => {
                    data_set.add_global_attr_i32(&attr_name, data)?;
                }
                F32(data) => data_set.add_global_attr_f32(&attr_name, data)?,
                F64(data) => {
                    data_set.add_global_attr_f64(&attr_name, data)?;
                }
            }
        }

        // Append the variables
        let mut record_var_begin_offsets: Vec<Offset> = vec![]; // used to computed the number of records if necessaray
        for var_info in var_info_list.iter() {
            let dim_refs: Vec<Rc<Dimension>> = data_set.get_dims_from_dim_ids(&var_info.dim_ids)?;
            // Create the variable the variable
            let var: &Variable = data_set.add_var_using_dim_refs(
                &var_info.name,
                dim_refs,
                var_info.data_type.clone(),
            )?;
            // Keep the `begin_offset` of the variable
            if var.is_record_var() {
                record_var_begin_offsets.push(var_info.begin_offset.clone());
            }
            // Append variable attributes
            let var_name: String = var_info.name.clone();
            for (attr_name, attr_data) in var_info.attrs_list.iter() {
                use DataVector::*;
                match attr_data {
                    I8(data) => {
                        data_set.add_var_attr_i8(&var_name, attr_name, data.clone())?;
                    }
                    U8(data) => {
                        data_set.add_var_attr_u8(&var_name, attr_name, data.clone())?;
                    }
                    I16(data) => {
                        data_set.add_var_attr_i16(&var_name, attr_name, data.clone())?;
                    }
                    I32(data) => {
                        data_set.add_var_attr_i32(&var_name, attr_name, data.clone())?;
                    }
                    F32(data) => {
                        data_set.add_var_attr_f32(&var_name, attr_name, data.clone())?;
                    }
                    F64(data) => {
                        data_set.add_var_attr_f64(&var_name, attr_name, data.clone())?;
                    }
                }
            }
        }

        if !num_records_is_determinated {
            // Case an *unlimited-size* dim s defined
            if let Some(dim) = data_set.get_unlimited_dim() {
                let num_records: usize;
                // Case: the unlimited dim  is defined but no record variable is defined
                if record_var_begin_offsets.is_empty() {
                    num_records = 0;
                } else {
                    // Computation of the number of records
                    let first_begin_offset: usize = record_var_begin_offsets
                        .into_iter()
                        .map(|begin_offset: Offset| i64::from(begin_offset) as usize)
                        .min()
                        .unwrap();
                    let all_records_size: usize = total_file_size - first_begin_offset; // the size allocated for all record data
                    let record_size: usize = data_set.record_size().ok_or(ReadError::Unexpected)?;
                    if record_size == 0 {
                        // cannot be zero
                        return Err(ReadError::Unexpected);
                    }
                    num_records = all_records_size
                        .checked_div_euclid(record_size)
                        .ok_or(ReadError::Unexpected)?;
                    let num_rem_bytes: usize = all_records_size
                        .checked_rem_euclid(record_size)
                        .ok_or(ReadError::Unexpected)?; // the number of remaining bytes
                    if num_rem_bytes != 0 {
                        return Err(ReadError::ComputationNumberOfRecords);
                    }
                }
                if let DimensionSize::Unlimited(dim_size) = &dim.size {
                    dim_size.replace(num_records);
                }
                if let DimensionSize::Unlimited(dim_size) = &dim.size {
                    dim_size.replace(num_records);
                }
            }
        }
        Ok((data_set, version, var_info_list))
    }

    fn parse_magic_word(input: &[u8]) -> Result<(&[u8], &[u8]), ParseHeaderError> {
        let (input, tag_value): (&[u8], &[u8]) = tag(&b"CDF"[..])(input)
            .map_err(|err: NomError| ParseHeaderError::new(err, ParseHeaderErrorKind::MagicWord))?;
        Ok((input, tag_value))
    }

    fn parse_version(input: &[u8]) -> Result<(&[u8], Version), ParseHeaderError> {
        let (input, version_number): (&[u8], u8) = verify(be_u8, |ver_num: &u8| {
            ver_num == &(Version::Classic as u8) || ver_num == &(Version::Offset64Bit as u8)
        })
        .parse(input)
        .map_err(|err: NomError| ParseHeaderError::new(err, ParseHeaderErrorKind::VersionNumber))?;
        let version = Version::try_from(version_number).unwrap(); // previously checked
        Ok((input, version))
    }

    /// Parses a `i32` word and checks that it is non-negative.
    fn parse_non_neg_i32(input: &[u8]) -> Result<(&[u8], i32), ParseHeaderError> {
        verify(be_i32, |number: &i32| *number >= 0_i32)
            .parse(input)
            .map_err(|err: NomError| {
                ParseHeaderError::new(err, ParseHeaderErrorKind::NonNegativeI32)
            })
    }

    /// Parses a non-negative `i32` word and converts it to a `usize`.
    fn parse_as_usize(input: &[u8]) -> Result<(&[u8], usize), ParseHeaderError> {
        let (input, number): (&[u8], i32) = FileReader::parse_non_neg_i32(input)?;
        Ok((input, number as usize))
    }

    /// Parses the number of records
    ///
    /// Returns :
    /// - The numbers of records if it is a valid integer.
    /// - `None` if the number of records is indeterminated
    fn parse_as_usize_optional(input: &[u8]) -> Result<(&[u8], Option<usize>), ParseHeaderError> {
        const INDETERMINATE_VALUE: u32 = u32::MAX;
        let (input, value): (&[u8], u32) = verify(be_u32, |number: &u32| {
            *number <= (i32::MAX as u32) || *number == INDETERMINATE_VALUE
        })
        .parse(input)
        .map_err(|err: NomError| {
            ParseHeaderError::new(err, ParseHeaderErrorKind::NonNegativeI32)
        })?;
        let value: Option<usize> = match value {
            INDETERMINATE_VALUE => None,
            _ => Some(value as usize),
        };
        Ok((input, value))
    }

    /// Parses a non-negative `i32` word and converts it to a `u32`.
    fn parse_as_u32(input: &[u8]) -> Result<(&[u8], u32), ParseHeaderError> {
        let (input, number): (&[u8], i32) = FileReader::parse_non_neg_i32(input)?;
        Ok((input, number as u32))
    }
    /// Parses a string
    fn parse_name_string(input: &[u8]) -> Result<(&[u8], String), ParseHeaderError> {
        let (input, num_of_bytes): (&[u8], usize) = FileReader::parse_as_usize(input)?;
        let (input, name): (&[u8], String) = map_res(take(num_of_bytes), |bytes: &[u8]| {
            String::from_utf8(bytes.to_vec())
        })
        .parse(input)
        .map_err(|err: NomError| ParseHeaderError::new(err, ParseHeaderErrorKind::Utf8))?;
        // Take the zero padding bytes if necessary
        let (input, _zero_padding_bytes): (&[u8], &[u8]) =
            FileReader::parse_zero_padding(input, compute_padding_size(num_of_bytes))?;
        Ok((input, name))
    }

    // Parses a NetCDF-3 data type.
    fn parse_data_type(input: &[u8]) -> Result<(&[u8], DataType), ParseHeaderError> {
        let start: &[u8] = input;
        let (input, data_type_number): (&[u8], u32) = FileReader::parse_as_u32(input)?;
        let data_type: DataType = DataType::try_from(data_type_number)
            .map_err(|_err| nom::Err::Error((&start[0..4], nom::error::ErrorKind::Verify)))
            .map_err(|err: NomError| ParseHeaderError::new(err, ParseHeaderErrorKind::DataType))?;
        Ok((input, data_type))
    }

    fn parse_typed_data_elements(
        input: &[u8],
        num_of_elements: usize,
        data_type: DataType,
    ) -> Result<(&[u8], DataVector), ParseHeaderError> {
        // Parsed the useful data
        let (input, data_vector): (&[u8], DataVector) = match data_type {
            DataType::I8 => many_m_n(num_of_elements, num_of_elements, be_i8)
                .parse(input)
                .map(|(input, data): (&[u8], Vec<i8>)| (input, DataVector::I8(data))),
            DataType::U8 => many_m_n(num_of_elements, num_of_elements, be_u8)
                .parse(input)
                .map(|(input, data): (&[u8], Vec<u8>)| (input, DataVector::U8(data))),
            DataType::I16 => many_m_n(num_of_elements, num_of_elements, be_i16)
                .parse(input)
                .map(|(input, data): (&[u8], Vec<i16>)| (input, DataVector::I16(data))),
            DataType::I32 => many_m_n(num_of_elements, num_of_elements, be_i32)
                .parse(input)
                .map(|(input, data): (&[u8], Vec<i32>)| (input, DataVector::I32(data))),
            DataType::F32 => many_m_n(num_of_elements, num_of_elements, be_f32)
                .parse(input)
                .map(|(input, data): (&[u8], Vec<f32>)| (input, DataVector::F32(data))),
            DataType::F64 => many_m_n(num_of_elements, num_of_elements, be_f64)
                .parse(input)
                .map(|(input, data): (&[u8], Vec<f64>)| (input, DataVector::F64(data))),
        }
        .map_err(|err: NomError| ParseHeaderError::new(err, ParseHeaderErrorKind::DataElements))?;

        // Parse the zero padding bytes if necessary
        let num_of_bytes: usize = data_type.size_of() * num_of_elements;
        let (input, _zero_padding_bytes): (&[u8], &[u8]) =
            FileReader::parse_zero_padding(input, compute_padding_size(num_of_bytes))?;
        Ok((input, data_vector))
    }

    fn parse_zero_padding(
        input: &[u8],
        num_bytes: usize,
    ) -> Result<(&[u8], &[u8]), ParseHeaderError> {
        verify(take(num_bytes), |padding_bytes: &[u8]| {
            padding_bytes.iter().all(|byte: &u8| *byte == 0_u8)
        })
        .parse(input)
        .map_err(|err: NomError| ParseHeaderError::new(err, ParseHeaderErrorKind::ZeroPadding))
    }

    // Parses the list of the dimensions from the header.
    #[allow(clippy::type_complexity)]
    fn parse_dims_list(input: &[u8]) -> Result<(&[u8], Vec<(String, usize)>), ParseHeaderError> {
        fn parse_dim(input: &[u8]) -> Result<(&[u8], (String, usize)), ParseHeaderError> {
            let (input, dim_name): (&[u8], String) = FileReader::parse_name_string(input)?;
            let (input, dim_size): (&[u8], usize) = FileReader::parse_as_usize(input)?;
            Ok((input, (dim_name, dim_size)))
        }
        let (input, dim_tag): (&[u8], &[u8]) = alt((tag(ABSENT_TAG), tag(DIMENSION_TAG)))
            .parse(input)
            .map_err(|err: NomError| ParseHeaderError::new(err, ParseHeaderErrorKind::DimTag))?;
        if dim_tag == ABSENT_TAG {
            return Ok((input, vec![]));
        }
        let (mut input, num_of_dims): (&[u8], usize) = FileReader::parse_as_usize(input)?;
        let mut dims_list: Vec<(String, usize)> = Vec::with_capacity(num_of_dims);
        for _ in 0..num_of_dims {
            let (rem_input, dim): (&[u8], (String, usize)) = parse_dim(input)?;
            input = rem_input;
            dims_list.push(dim);
        }

        Ok((input, dims_list))
    }

    // Parses a list of attributes (global of from any variables) from the header.
    #[allow(clippy::type_complexity)]
    fn parse_attrs_list(
        input: &[u8],
    ) -> Result<(&[u8], Vec<(String, DataVector)>), ParseHeaderError> {
        fn parse_attr(input: &[u8]) -> Result<(&[u8], (String, DataVector)), ParseHeaderError> {
            let (input, attr_name): (&[u8], String) = FileReader::parse_name_string(input)?;
            let (input, attr_data_type): (&[u8], DataType) = FileReader::parse_data_type(input)?;
            let (input, num_of_elements): (&[u8], usize) = FileReader::parse_as_usize(input)?;
            let (input, attr_data): (&[u8], DataVector) =
                FileReader::parse_typed_data_elements(input, num_of_elements, attr_data_type)?;
            Ok((input, (attr_name, attr_data)))
        }
        let (input, attr_tag): (&[u8], &[u8]) = alt((tag(ABSENT_TAG), tag(ATTRIBUTE_TAG)))
            .parse(input)
            .map_err(|err: NomError| ParseHeaderError::new(err, ParseHeaderErrorKind::AttrTag))?;
        if attr_tag == ABSENT_TAG {
            return Ok((input, vec![]));
        }
        let (mut input, num_of_attrs): (&[u8], usize) = FileReader::parse_as_usize(input)?;
        let mut attrs_list: Vec<(String, DataVector)> = Vec::with_capacity(num_of_attrs);
        for _ in 0..num_of_attrs {
            let (rem_input, attr): (&[u8], (String, DataVector)) = parse_attr(input)?;
            input = rem_input;
            attrs_list.push(attr);
        }
        Ok((input, attrs_list))
    }

    // Parses a list of variables from the header.
    fn parse_vars_list(
        input: &[u8],
        version: Version,
    ) -> Result<(&[u8], Vec<VariableParsedMetadata>), ParseHeaderError> {
        fn parse_dim_ids_list(input: &[u8]) -> Result<(&[u8], Vec<usize>), ParseHeaderError> {
            // number of dimensions
            let (mut input, num_of_dims): (&[u8], usize) = FileReader::parse_as_usize(input)?;
            // list of the dimension ids
            let mut dim_ids_list: Vec<usize> = Vec::with_capacity(num_of_dims);
            for _ in 0..num_of_dims {
                let (rem_input, dim_id): (&[u8], usize) = FileReader::parse_as_usize(input)?;
                input = rem_input;
                dim_ids_list.push(dim_id);
            }
            Ok((input, dim_ids_list))
        }

        fn parse_offset(
            input: &[u8],
            version: Version,
        ) -> Result<(&[u8], Offset), ParseHeaderError> {
            match version {
                Version::Classic => be_i32(input)
                    .map(|(input, num_of_bytes): (&[u8], i32)| (input, Offset::I32(num_of_bytes))),
                Version::Offset64Bit => be_i64(input)
                    .map(|(input, num_of_bytes): (&[u8], i64)| (input, Offset::I64(num_of_bytes))),
            }
            .map_err(|err: NomError| ParseHeaderError::new(err, ParseHeaderErrorKind::Offset))
        }

        fn parse_var(
            input: &[u8],
            version: Version,
        ) -> Result<(&[u8], VariableParsedMetadata), ParseHeaderError> {
            // Variable name
            let (input, var_name): (&[u8], String) = FileReader::parse_name_string(input)?;

            // list of the dimensions
            let (input, dim_ids): (&[u8], Vec<usize>) = parse_dim_ids_list(input)?;
            // list of the variable attributes
            let (input, attrs_list): (&[u8], Vec<(String, DataVector)>) =
                FileReader::parse_attrs_list(input)?;
            // data type of the variable
            let (input, data_type): (&[u8], DataType) = FileReader::parse_data_type(input)?;
            // size occupied in each record by the variable (number of bytes)
            let (input, chunk_size): (&[u8], Option<usize>) =
                FileReader::parse_as_usize_optional(input)?;
            // begin offset (number of bytes)
            let (input, begin_offset): (&[u8], Offset) = parse_offset(input, version)?;
            let var_def = VariableParsedMetadata {
                name: var_name,
                dim_ids,
                attrs_list,
                data_type,
                _chunk_size: chunk_size,
                begin_offset,
            };
            Ok((input, var_def))
        }
        let (input, var_tag): (&[u8], &[u8]) = alt((tag(ABSENT_TAG), tag(VARIABLE_TAG)))
            .parse(input)
            .map_err(|err: NomError| ParseHeaderError::new(err, ParseHeaderErrorKind::VarTag))?;
        if var_tag == ABSENT_TAG {
            return Ok((input, vec![]));
        }
        let (mut input, num_of_vars): (&[u8], usize) = FileReader::parse_as_usize(input)?;
        let mut vars_list: Vec<VariableParsedMetadata> = vec![];
        for _ in 0..num_of_vars {
            let (temp_input, var) = parse_var(input, version.clone())?;
            input = temp_input;
            vars_list.push(var);
        }
        Ok((input, vars_list))
    }

    fn find_var_info(&self, var_name: &str) -> Option<&VariableParsedMetadata> {
        self.vars_info
            .iter()
            .find(|var_info| var_info.name == var_name)
    }
}

#[derive(Debug, Clone, PartialEq)]
struct VariableParsedMetadata {
    name: String,
    dim_ids: Vec<usize>,
    attrs_list: Vec<(String, DataVector)>,
    data_type: DataType,
    _chunk_size: Option<usize>,
    begin_offset: Offset,
}<|MERGE_RESOLUTION|>--- conflicted
+++ resolved
@@ -1,10 +1,6 @@
-<<<<<<< HEAD
 use std::collections::HashMap;
-=======
 use std::fmt::Debug;
->>>>>>> a1ea20c7
 use std::convert::TryFrom;
-use std::fmt::Debug;
 use std::io::{Read, Seek, SeekFrom};
 use std::path::{Path, PathBuf};
 use std::rc::Rc;
@@ -31,15 +27,10 @@
 pub trait SeekRead: Seek + Read {}
 impl<T: Seek + Read> SeekRead for T {}
 
-<<<<<<< HEAD
-impl Debug for dyn SeekRead {
-    fn fmt(&self, f: &mut std::fmt::Formatter<'_>) -> Result<(), std::fmt::Error> {
-=======
 impl Debug for dyn SeekRead
 {
     fn fmt(&self, f: &mut std::fmt::Formatter<'_>) -> Result<(), std::fmt::Error>
     {
->>>>>>> a1ea20c7
         write!(f, "{:p}", self)
     }
 }
@@ -209,11 +200,7 @@
     version: Version,
     input_file_path: PathBuf,
     input_file: Box<dyn SeekRead>,
-<<<<<<< HEAD
     vars_info: Vec<VariableParsedMetadata>,
-=======
-    vars_info: Vec<VariableParsedMetadata>
->>>>>>> a1ea20c7
 }
 
 macro_rules! impl_read_typed_var {
@@ -299,34 +286,15 @@
         Self::read_header(input_file_path, input_file, len)
     }
 
-    pub fn open_seek_read(input_file_name: &str, mut input_file: Box<dyn SeekRead>) -> Result<Self, ReadError>
-    {
-        let input_file_path: PathBuf = PathBuf::from(input_file_name);
-
-        // determine length as in use https://doc.rust-lang.org/stable/src/std/io/mod.rs.html#1871-1882
-        let pos = input_file.stream_position()?;
-        let len = input_file.seek(SeekFrom::End(0))?;
-        if pos != len {
-            input_file.seek(SeekFrom::Start(pos))?;
-        }
-
-        Self::read_header(input_file_path, input_file, len)
-    }
-
     /// Opens the file and parses the header of the NetCDF-3.
-<<<<<<< HEAD
-    pub fn open<P: AsRef<Path>>(input_file_path: P) -> Result<Self, ReadError> {
-=======
     pub fn open<P: AsRef<Path>>(input_file_path: P) -> Result<Self, ReadError>
     {
->>>>>>> a1ea20c7
         let input_file_path: PathBuf = {
             let mut path = PathBuf::new();
             path.push(input_file_path);
             path
         };
         let input_file: Box<dyn SeekRead> = Box::new(std::fs::File::open(input_file_path.clone())?);
-<<<<<<< HEAD
         let file_size = std::fs::metadata(&input_file_path)?.len();
 
         Self::read_header(input_file_path, input_file, file_size)
@@ -340,18 +308,6 @@
     ) -> Result<Self, ReadError> {
         const BUFFER_SIZE: usize = 1024;
 
-=======
-        let file_size = std::fs::metadata(&input_file_path)?.len(); 
-
-        Self::read_header(input_file_path, input_file, file_size)
-    }
-    
-    /// Opens the file and parses the header of the NetCDF-3.
-    fn read_header(input_file_path: PathBuf, mut input_file: Box<dyn SeekRead>, file_size: u64) -> Result<Self, ReadError>
-    {
-        const BUFFER_SIZE: usize = 1024;
-        
->>>>>>> a1ea20c7
         // Parse the header
         let (data_set, version, vars_info): (DataSet, Version, Vec<VariableParsedMetadata>) = {
             let mut buffer: Vec<u8> = vec![];
@@ -359,28 +315,18 @@
             loop {
                 // Load bytes
                 let old_buf_start: usize = buffer.len();
-<<<<<<< HEAD
                 let new_buf_size: usize =
                     std::cmp::min((buffer.len() + BUFFER_SIZE) as u64, file_size) as usize;
-=======
-                let new_buf_size: usize = std::cmp::min((buffer.len() + BUFFER_SIZE) as u64, file_size) as usize;
->>>>>>> a1ea20c7
                 let start: &usize = &old_buf_start;
                 let end: &usize = &new_buf_size;
                 buffer.resize(new_buf_size, 0_u8);
                 let _num_of_bytes = input_file.read(&mut buffer[*start..*end])?;
 
-<<<<<<< HEAD
                 // TODO: do not cast file_size to usize, instead make parse_header() work with u64
                 let parsing_result: Result<
                     (DataSet, Version, Vec<VariableParsedMetadata>),
                     ReadError,
                 > = FileReader::parse_header(&buffer, file_size as usize);
-=======
-                let parsing_result: Result<(DataSet, Version, Vec<VariableParsedMetadata>), ReadError>;
-                // TODO: do not cast file_size to usize, instead make parse_header() work with u64
-                parsing_result = FileReader::parse_header(&buffer, file_size as usize);
->>>>>>> a1ea20c7
                 match parsing_result {
                     Ok((data_set_2, version_2, vars_info_2)) => {
                         data_set = data_set_2;
